(ns net.sekao.nightcode.builders
  (:require [net.sekao.nightcode.shortcuts :as shortcuts]
            [net.sekao.nightcode.lein :as l]
            [net.sekao.nightcode.spec :as spec]
            [net.sekao.nightcode.utils :as u]
            [net.sekao.nightcode.process :as proc]
            [clojure.spec :as s :refer [fdef]]
            [clojure.set :as set])
  (:import [clojure.lang LineNumberingPushbackReader]
           [javafx.scene.web WebEngine]
           [java.io PipedWriter PipedReader PrintWriter]
           [javafx.application Platform]
           [javafx.beans.value ChangeListener]
           [javafx.event EventHandler]))

(defn pipe-into-console! [^WebEngine engine in-pipe]
  (let [ca (char-array 256)]
    (.start
      (Thread.
        (fn []
          (loop []
            (when-let [read (try (.read in-pipe ca)
                              (catch Exception _))]
              (when (pos? read)
                (let [s (String. ca 0 read)
                      cmd (format "append('%s')" (u/escape-js s))]
                  (Platform/runLater
                    (fn []
                      (.executeScript engine cmd)))
                  (recur))))))))))

(defn create-pipes []
  (let [out-pipe (PipedWriter.)
        in (LineNumberingPushbackReader. (PipedReader. out-pipe))
        pout (PipedWriter.)
        out (PrintWriter. pout)
        in-pipe (PipedReader. pout)]
    {:in in :out out :in-pipe in-pipe :out-pipe out-pipe}))

(defn start-builder-thread! [webview pipes work-fn]
  (let [engine (.getEngine webview)
        {:keys [in-pipe in out]} pipes]
    (pipe-into-console! engine in-pipe)
    (.start
      (Thread.
        (fn []
          (binding [*out* out
                    *err* out
                    *in* in]
            (try
              (work-fn)
              (catch Exception e (some-> (.getMessage e) println))
              (finally (println "\n=== Finished ===")))))))))

<<<<<<< HEAD
(defn start-builder-process! [tab-content runtime-state-atom project-path print-str args]
  (let [process (get-in @runtime-state-atom [:processes project-path :process] (atom nil))]
    (proc/stop-process! process)
    (swap! runtime-state-atom assoc-in [:processes project-path :process] process)
    (start-builder-thread! tab-content runtime-state-atom project-path
      (fn []
        (println print-str)
        (proc/start-java-process! process project-path args)))))

(defn stop-builder-process! [runtime-state-atom project-path]
  (let [process (get-in @runtime-state-atom [:processes project-path :process])]
=======
(defn start-builder-process! [webview pipes process project-path print-str args]
  (proc/stop-process! process)
  (start-builder-thread! webview pipes
    (fn []
      (println print-str)
      (proc/start-java-process! process project-path (cons proc/class-name args)))))

(defn stop-builder-process! [runtime-state project-path]
  (when-let [process (get-in runtime-state [:processes project-path])]
>>>>>>> 8bb14166
    (proc/stop-process! process)))

(definterface Bridge
  (onload [])
  (onchange [])
  (onenter [text]))

(defn init-console! [webview pipes web-port cb]
  (.setContextMenuEnabled webview false)
  (let [engine (.getEngine webview)]
    (-> engine
        (.setOnStatusChanged
          (reify EventHandler
            (handle [this event]
              (-> engine
                  (.executeScript "window")
                  (.setMember "java"
                    (proxy [Bridge] []
                      (onload []
                        (try
                          (cb)
                          (catch Exception e (.printStackTrace e))))
                      (onchange [])
                      (onenter [text]
                        (doto (:out-pipe pipes)
                          (.write text)
                          (.flush))))))))))
    (.load engine (str "http://localhost:" web-port "/paren-soup.html"))))

(def index->system {0 :boot 1 :lein})
(def system->index (set/map-invert index->system))

(defn get-tab [pane system]
  (-> (.lookup pane "#build_tabs")
      .getTabs
      (.get (system->index system))))

(defn get-selected-build-system [pane]
  (-> (.lookup pane "#build_tabs") .getSelectionModel .getSelectedIndex index->system))

(defn select-build-system! [pane system ids]
  (-> (.lookup pane "#build_tabs") .getSelectionModel (.select (system->index system)))
  (-> (get-tab pane system) .getContent (shortcuts/add-tooltips! ids)))

(defn refresh-builder! [webview repl?]
  (some-> webview
          .getEngine
          (.executeScript (if repl? "initConsole(true)" "initConsole(false)"))))

(defn build-system->class-name [system]
  (case system
    :boot "Boot"
    :lein l/class-name))

(defn start-builder! [pref-state runtime-state-atom print-str cmd]
  (when-let [project-path (u/get-project-path pref-state)]
    (when-let [pane (get-in @runtime-state-atom [:project-panes project-path])]
      (when-let [system (get-selected-build-system pane)]
<<<<<<< HEAD
        (let [tab-content (.getContent (get-tab pane system))]
          (refresh-builder! tab-content (= cmd "repl"))
          (start-builder-process! tab-content runtime-state-atom project-path print-str [(build-system->class-name system) cmd]))))))

(defn stop-builder! [pref-state runtime-state-atom]
=======
        (let [tab-content (.getContent (get-tab pane system))
              webview (.lookup tab-content "#build_webview")
              pipes (create-pipes)
              process (get-in @runtime-state-atom [:processes project-path] (atom nil))]
          (init-console! webview pipes (:web-port @runtime-state-atom)
            (fn []
              (refresh-builder! webview (= cmd "repl"))
              (start-builder-process! webview pipes process project-path print-str [(name system) cmd])))
          (swap! runtime-state-atom assoc-in [:processes project-path] process))))))

(defn stop-builder! [pref-state runtime-state]
>>>>>>> 8bb14166
  (when-let [project-path (u/get-project-path pref-state)]
    (stop-builder-process! runtime-state project-path)))

(defn init-builder! [pane path]
  (let [systems (u/build-systems path)
        ids [:.run :.run-with-repl :.reload :.build :.clean :.stop]]
    ; add/remove tooltips
    (.addListener (-> (.lookup pane "#build_tabs") .getSelectionModel .selectedItemProperty)
      (reify ChangeListener
        (changed [this observable old-value new-value]
          (some-> old-value .getContent shortcuts/hide-tooltips!)
          (some-> old-value .getContent (shortcuts/remove-tooltips! ids))
          (some-> new-value .getContent (shortcuts/add-tooltips! ids)))))
    ; select/disable build tabs
    (cond
      (:boot systems) (select-build-system! pane :boot ids)
      (:lein systems) (select-build-system! pane :lein ids))
    (.setDisable (get-tab pane :boot) (not (:boot systems)))
    (.setDisable (get-tab pane :lein) (not (:lein systems)))
    ; init the tabs
    (doseq [system systems]
      (.setDisable (get-tab pane system) false))))

; specs

(fdef pipe-into-console!
  :args (s/cat :engine :clojure.spec/any :in-pipe #(instance? java.io.Reader %)))

(fdef create-pipes
  :args (s/cat)
  :ret map?)

(fdef start-builder-thread!
  :args (s/cat :webview spec/node? :pipes map? :work-fn fn?))

(fdef start-builder-process!
  :args (s/cat :webview spec/node? :pipes map? :process spec/atom? :project-path string? :print-str string? :args (s/coll-of string? [])))

(fdef stop-builder-process!
  :args (s/cat :runtime-state map? :project-path string?))

(fdef init-console!
  :args (s/cat :webview spec/node? :pipes map? :web-port number? :callback fn?))

(fdef get-tab
  :args (s/cat :pane spec/pane? :system keyword?)
  :ret #(instance? javafx.scene.control.Tab %))

(fdef get-selected-build-system
  :args (s/cat :pane spec/pane?)
  :ret (s/nilable keyword?))

(fdef select-build-system!
  :args (s/cat :pane spec/pane? :system keyword? :ids (s/coll-of keyword? [])))

(fdef refresh-builder!
  :args (s/cat :webview spec/node? :repl? boolean?))

(fdef build-system->class-name
  :args (s/cat :system keyword?)
  :ret string?)

(fdef start-builder!
  :args (s/cat :pref-state map? :runtime-state-atom spec/atom? :print-str string? :cmd string?))

(fdef stop-builder!
  :args (s/cat :pref-state map? :runtime-state map?))

(fdef init-builder!
  :args (s/cat :pane spec/pane? :path string?))
<|MERGE_RESOLUTION|>--- conflicted
+++ resolved
@@ -52,29 +52,15 @@
               (catch Exception e (some-> (.getMessage e) println))
               (finally (println "\n=== Finished ===")))))))))
 
-<<<<<<< HEAD
-(defn start-builder-process! [tab-content runtime-state-atom project-path print-str args]
-  (let [process (get-in @runtime-state-atom [:processes project-path :process] (atom nil))]
-    (proc/stop-process! process)
-    (swap! runtime-state-atom assoc-in [:processes project-path :process] process)
-    (start-builder-thread! tab-content runtime-state-atom project-path
-      (fn []
-        (println print-str)
-        (proc/start-java-process! process project-path args)))))
-
-(defn stop-builder-process! [runtime-state-atom project-path]
-  (let [process (get-in @runtime-state-atom [:processes project-path :process])]
-=======
 (defn start-builder-process! [webview pipes process project-path print-str args]
   (proc/stop-process! process)
   (start-builder-thread! webview pipes
     (fn []
       (println print-str)
-      (proc/start-java-process! process project-path (cons proc/class-name args)))))
+      (proc/start-java-process! process project-path args))))
 
 (defn stop-builder-process! [runtime-state project-path]
   (when-let [process (get-in runtime-state [:processes project-path])]
->>>>>>> 8bb14166
     (proc/stop-process! process)))
 
 (definterface Bridge
@@ -133,13 +119,6 @@
   (when-let [project-path (u/get-project-path pref-state)]
     (when-let [pane (get-in @runtime-state-atom [:project-panes project-path])]
       (when-let [system (get-selected-build-system pane)]
-<<<<<<< HEAD
-        (let [tab-content (.getContent (get-tab pane system))]
-          (refresh-builder! tab-content (= cmd "repl"))
-          (start-builder-process! tab-content runtime-state-atom project-path print-str [(build-system->class-name system) cmd]))))))
-
-(defn stop-builder! [pref-state runtime-state-atom]
-=======
         (let [tab-content (.getContent (get-tab pane system))
               webview (.lookup tab-content "#build_webview")
               pipes (create-pipes)
@@ -147,11 +126,10 @@
           (init-console! webview pipes (:web-port @runtime-state-atom)
             (fn []
               (refresh-builder! webview (= cmd "repl"))
-              (start-builder-process! webview pipes process project-path print-str [(name system) cmd])))
+              (start-builder-process! webview pipes process project-path print-str [(build-system->class-name system) cmd])))
           (swap! runtime-state-atom assoc-in [:processes project-path] process))))))
 
 (defn stop-builder! [pref-state runtime-state]
->>>>>>> 8bb14166
   (when-let [project-path (u/get-project-path pref-state)]
     (stop-builder-process! runtime-state project-path)))
 
