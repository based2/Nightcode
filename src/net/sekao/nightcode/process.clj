--- conflicted
+++ resolved
@@ -1,10 +1,5 @@
 (ns net.sekao.nightcode.process
   (:require [clojure.java.io :as io]
-<<<<<<< HEAD
-=======
-            [net.sekao.nightcode.boot :as b]
-            [net.sekao.nightcode.lein :as l]
->>>>>>> b737afd8
             [net.sekao.nightcode.spec :as spec]
             [net.sekao.nightcode.utils :as u]
             [clojure.spec :as s :refer [fdef]])
@@ -47,16 +42,6 @@
     (.destroy @process))
   (reset! process nil))
 
-<<<<<<< HEAD
-=======
-(defn -main [build-system & args]
-  (System/setProperty "jline.terminal" "dumb")
-  (case build-system
-    "boot" (b/boot! args)
-    "lein" (l/lein! args))
-  (System/exit 0))
-
->>>>>>> b737afd8
 ; specs
 
 (fdef start-process!
